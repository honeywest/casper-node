--- conflicted
+++ resolved
@@ -346,56 +346,50 @@
     }
 
     quote!(
-        impl crate::reactor::Reactor for #reactor_ident {
-            type Event = #event_ident;
-            type Error = #error_ident;
-            type Config = #config;
-
-            fn dispatch_event(
-                &mut self,
-<<<<<<< HEAD
-                effect_builder: crate::effect::EffectBuilder<Self::Event>,
-                rng: &mut dyn crate::types::CryptoRngCore,
-=======
-                effect_builder: crate::reactor::EffectBuilder<Self::Event>,
-                rng: &mut crate::NodeRng,
->>>>>>> 7337615d
-                event: Self::Event,
-            ) -> crate::effect::Effects<Self::Event> {
-                match event {
-                    #(#dispatches)*
-                }
-            }
-
-            fn new(
-                cfg: Self::Config,
-                registry: &prometheus::Registry,
-                event_queue: crate::reactor::EventQueueHandle<Self::Event>,
-<<<<<<< HEAD
-                rng: &mut dyn crate::types::CryptoRngCore,
-            ) -> Result<(Self, crate::effect::Effects<Self::Event>), Self::Error> {
-                let mut all_effects = crate::effect::Effects::new();
-=======
-                rng: &mut crate::NodeRng,
-            ) -> Result<(Self, crate::reactor::Effects<Self::Event>), Self::Error> {
-                let mut all_effects = crate::reactor::Effects::new();
->>>>>>> 7337615d
-
-                let effect_builder = crate::effect::EffectBuilder::new(event_queue);
-
-                // Instantiate each component.
-                #(#component_instantiations)*
-
-                // Assign component fields during reactor construction.
-                let reactor = #reactor_ident {
-                    #(#component_fields,)*
-                };
-
-                // To avoid unused warnings.
-                let _ = effect_builder;
-
-                Ok((reactor, all_effects))
-            }
-        }
-    )
+            impl crate::reactor::Reactor for #reactor_ident {
+                type Event = #event_ident;
+                type Error = #error_ident;
+                type Config = #config;
+
+                fn dispatch_event(
+                    &mut self,
+    <<<<<<< HEAD
+                    effect_builder: crate::effect::EffectBuilder<Self::Event>,
+                    rng: &mut dyn crate::types::CryptoRngCore,
+    =======
+                    effect_builder: crate::reactor::EffectBuilder<Self::Event>,
+                    rng: &mut crate::NodeRng,
+    >>>>>>> upstream/master
+                    event: Self::Event,
+                ) -> crate::effect::Effects<Self::Event> {
+                    match event {
+                        #(#dispatches)*
+                    }
+                }
+
+                fn new(
+                    cfg: Self::Config,
+                    registry: &prometheus::Registry,
+                    event_queue: crate::reactor::EventQueueHandle<Self::Event>,
+                    rng: &mut crate::NodeRng,
+                ) -> Result<(Self, crate::effect::Effects<Self::Event>), Self::Error> {
+                    let mut all_effects = crate::effect::Effects::new();
+
+                    let effect_builder = crate::effect::EffectBuilder::new(event_queue);
+
+                    // Instantiate each component.
+                    #(#component_instantiations)*
+
+                    // Assign component fields during reactor construction.
+                    let reactor = #reactor_ident {
+                        #(#component_fields,)*
+                    };
+
+                    // To avoid unused warnings.
+                    let _ = effect_builder;
+
+                    Ok((reactor, all_effects))
+                }
+            }
+        )
 }
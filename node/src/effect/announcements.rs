--- conflicted
+++ resolved
@@ -13,13 +13,8 @@
 use casper_types::{ExecutionResult, PublicKey};
 
 use crate::{
-<<<<<<< HEAD
     components::{consensus::EraId, deploy_acceptor::Error, small_network::GossipedAddress},
-    crypto::asymmetric_key::PublicKey,
     effect::Responder,
-=======
-    components::{consensus::EraId, small_network::GossipedAddress},
->>>>>>> 3f7f82b4
     types::{
         Block, BlockHash, BlockHeader, Deploy, DeployHash, DeployHeader, FinalitySignature,
         FinalizedBlock, Item, Timestamp,

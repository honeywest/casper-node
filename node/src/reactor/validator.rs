--- conflicted
+++ resolved
@@ -27,11 +27,8 @@
     effect::{
         announcements::{ApiServerAnnouncement, NetworkAnnouncement},
         requests::{
-<<<<<<< HEAD
-            ApiRequest, ContractRuntimeRequest, MetricsRequest, NetworkRequest, StorageRequest,
-=======
-            ApiRequest, ContractRuntimeRequest, DeployQueueRequest, NetworkRequest, StorageRequest,
->>>>>>> cd29485c
+            ApiRequest, ContractRuntimeRequest, DeployQueueRequest, MetricsRequest, NetworkRequest,
+            StorageRequest,
         },
         EffectBuilder, Effects,
     },
@@ -100,15 +97,12 @@
     /// Network request.
     #[from]
     NetworkRequest(NetworkRequest<NodeId, Message>),
-<<<<<<< HEAD
+    /// Deploy queue request.
+    #[from]
+    DeployQueueRequest(DeployQueueRequest),
     /// Metrics request.
     #[from]
     MetricsRequest(MetricsRequest),
-=======
-    /// Deploy queue request.
-    #[from]
-    DeployQueueRequest(DeployQueueRequest),
->>>>>>> cd29485c
 
     // Announcements
     /// Network announcement.
@@ -161,11 +155,8 @@
             Event::DeployGossiper(event) => write!(f, "deploy gossiper: {}", event),
             Event::ContractRuntime(event) => write!(f, "contract runtime: {}", event),
             Event::NetworkRequest(req) => write!(f, "network request: {}", req),
-<<<<<<< HEAD
+            Event::DeployQueueRequest(req) => write!(f, "deploy queue request: {}", req),
             Event::MetricsRequest(req) => write!(f, "metrics request: {}", req),
-=======
-            Event::DeployQueueRequest(req) => write!(f, "deploy queue request: {}", req),
->>>>>>> cd29485c
             Event::NetworkAnnouncement(ann) => write!(f, "network announcement: {}", ann),
             Event::ApiServerAnnouncement(ann) => write!(f, "api server announcement: {}", ann),
         }
@@ -286,13 +277,11 @@
                 rng,
                 Event::Network(small_network::Event::from(req)),
             ),
-<<<<<<< HEAD
+            Event::DeployQueueRequest(req) => {
+                self.dispatch_event(effect_builder, rng, Event::DeployQueue(req.into()))
+            }
             Event::MetricsRequest(req) => {
                 self.dispatch_event(effect_builder, rng, Event::MetricsRequest(req))
-=======
-            Event::DeployQueueRequest(req) => {
-                self.dispatch_event(effect_builder, rng, Event::DeployQueue(req.into()))
->>>>>>> cd29485c
             }
 
             // Announcements:

use std::collections::BTreeMap;

use casper_types::{
    bytesrepr::{self, FromBytes, ToBytes},
    ContractHash, HashAddr,
};

use crate::shared::{system_config::SystemConfig, wasm_config::WasmConfig};

const DEFAULT_ADDRESS: [u8; 32] = [0; 32];
pub const DEFAULT_WASMLESS_TRANSFER_COST: u64 = 10_000;

/// Represents a protocol's data. Intended to be associated with a given protocol version.
#[derive(Debug, Copy, Clone, PartialEq, Eq)]
pub struct ProtocolData {
    wasm_config: WasmConfig,
    system_config: SystemConfig,
    mint: ContractHash,
    proof_of_stake: ContractHash,
    standard_payment: ContractHash,
    auction: ContractHash,
}

/// Provides a default instance with non existing urefs and empty costs table.
///
/// Used in contexts where PoS or Mint contract is not ready yet, and pos, and
/// mint installers are ran. For use with caution.
impl Default for ProtocolData {
    fn default() -> ProtocolData {
        ProtocolData {
            wasm_config: WasmConfig::default(),
<<<<<<< HEAD
            mint: DEFAULT_ADDRESS.into(),
            proof_of_stake: DEFAULT_ADDRESS.into(),
            standard_payment: DEFAULT_ADDRESS.into(),
            auction: DEFAULT_ADDRESS.into(),
            wasmless_transfer_cost: DEFAULT_WASMLESS_TRANSFER_COST,
=======
            system_config: SystemConfig::default(),
            mint: DEFAULT_ADDRESS,
            proof_of_stake: DEFAULT_ADDRESS,
            standard_payment: DEFAULT_ADDRESS,
            auction: DEFAULT_ADDRESS,
>>>>>>> 3f49435c
        }
    }
}

impl ProtocolData {
    /// Creates a new `ProtocolData` value from a given `WasmCosts` value.
    pub fn new(
        wasm_config: WasmConfig,
        system_costs: SystemConfig,
        mint: ContractHash,
        proof_of_stake: ContractHash,
        standard_payment: ContractHash,
        auction: ContractHash,
    ) -> Self {
        ProtocolData {
            wasm_config,
            system_config: system_costs,
            mint,
            proof_of_stake,
            standard_payment,
            auction,
        }
    }

    /// Creates a new, partially-valid [`ProtocolData`] value where only the mint URef is known.
    ///
    /// Used during `commit_genesis` before all system contracts' URefs are known.
    pub fn partial_with_mint(mint: ContractHash) -> Self {
        ProtocolData {
            mint,
            ..Default::default()
        }
    }

    /// Creates a new, partially-valid [`ProtocolData`] value where all but the standard payment
    /// uref is known.
    ///
    /// Used during `commit_genesis` before all system contracts' URefs are known.
    pub fn partial_without_standard_payment(
        wasm_config: WasmConfig,
        mint: ContractHash,
        proof_of_stake: ContractHash,
    ) -> Self {
        ProtocolData {
            wasm_config,
            mint,
            proof_of_stake,
            ..Default::default()
        }
    }

    /// Gets the `WasmConfig` value from a given [`ProtocolData`] value.
    pub fn wasm_config(&self) -> &WasmConfig {
        &self.wasm_config
    }

    /// Gets the `SystemConfig` value from a given [`ProtocolData`] value.
    pub fn system_config(&self) -> &SystemConfig {
        &self.system_config
    }

    pub fn mint(&self) -> ContractHash {
        self.mint
    }

    pub fn proof_of_stake(&self) -> ContractHash {
        self.proof_of_stake
    }

    pub fn standard_payment(&self) -> ContractHash {
        self.standard_payment
    }

    pub fn auction(&self) -> ContractHash {
        self.auction
    }

    /// Retrieves all valid system contracts stored in protocol version
    pub fn system_contracts(&self) -> Vec<ContractHash> {
<<<<<<< HEAD
        let mut vec = Vec::with_capacity(3);
        if self.mint != DEFAULT_ADDRESS.into() {
=======
        let mut vec = Vec::with_capacity(4);
        if self.mint != DEFAULT_ADDRESS {
>>>>>>> 3f49435c
            vec.push(self.mint)
        }
        if self.proof_of_stake != DEFAULT_ADDRESS.into() {
            vec.push(self.proof_of_stake)
        }
        if self.standard_payment != DEFAULT_ADDRESS.into() {
            vec.push(self.standard_payment)
        }
        if self.auction != DEFAULT_ADDRESS.into() {
            vec.push(self.auction)
        }
        vec
    }

    pub fn update_from(&mut self, updates: BTreeMap<ContractHash, ContractHash>) -> bool {
        for (old_hash, new_hash) in updates {
            if old_hash == self.mint {
                self.mint = new_hash;
            } else if old_hash == self.proof_of_stake {
                self.proof_of_stake = new_hash;
            } else if old_hash == self.standard_payment {
                self.standard_payment = new_hash;
            } else if old_hash == self.auction {
                self.auction = new_hash;
            } else {
                return false;
            }
        }
        true
    }
}

impl ToBytes for ProtocolData {
    fn to_bytes(&self) -> Result<Vec<u8>, bytesrepr::Error> {
        let mut ret = bytesrepr::unchecked_allocate_buffer(self);

        ret.append(&mut self.wasm_config.to_bytes()?);
        ret.append(&mut self.system_config.to_bytes()?);
        ret.append(&mut self.mint.to_bytes()?);
        ret.append(&mut self.proof_of_stake.to_bytes()?);
        ret.append(&mut self.standard_payment.to_bytes()?);
        ret.append(&mut self.auction.to_bytes()?);

        Ok(ret)
    }

    fn serialized_length(&self) -> usize {
        self.wasm_config.serialized_length()
            + self.system_config.serialized_length()
            + self.mint.serialized_length()
            + self.proof_of_stake.serialized_length()
            + self.standard_payment.serialized_length()
            + self.auction.serialized_length()
    }
}

impl FromBytes for ProtocolData {
    fn from_bytes(bytes: &[u8]) -> Result<(Self, &[u8]), bytesrepr::Error> {
        let (wasm_config, rem) = WasmConfig::from_bytes(bytes)?;
        let (system_config, rem) = FromBytes::from_bytes(rem)?;
        let (mint, rem) = HashAddr::from_bytes(rem)?;
        let (proof_of_stake, rem) = HashAddr::from_bytes(rem)?;
        let (standard_payment, rem) = HashAddr::from_bytes(rem)?;
        let (auction, rem) = HashAddr::from_bytes(rem)?;

        Ok((
            ProtocolData {
                wasm_config,
<<<<<<< HEAD
                mint: mint.into(),
                proof_of_stake: proof_of_stake.into(),
                standard_payment: standard_payment.into(),
                auction: auction.into(),
                wasmless_transfer_cost,
=======
                system_config,
                mint,
                proof_of_stake,
                standard_payment,
                auction,
>>>>>>> 3f49435c
            },
            rem,
        ))
    }
}

#[cfg(test)]
pub(crate) mod gens {
    use proptest::prop_compose;

    use crate::shared::{
        system_config::gens::system_config_arb, wasm_config::gens::wasm_config_arb,
    };
    use casper_types::gens;

    use super::ProtocolData;

    prop_compose! {
        pub fn protocol_data_arb()(
            wasm_config in wasm_config_arb(),
            system_config in system_config_arb(),
            mint in gens::u8_slice_32(),
            proof_of_stake in gens::u8_slice_32(),
            standard_payment in gens::u8_slice_32(),
            auction in gens::u8_slice_32(),
        ) -> ProtocolData {
            ProtocolData {
                wasm_config,
<<<<<<< HEAD
                mint: mint.into(),
                proof_of_stake: proof_of_stake.into(),
                standard_payment: standard_payment.into(),
                auction: auction.into(),
                wasmless_transfer_cost,
=======
                system_config,
                mint,
                proof_of_stake,
                standard_payment,
                auction,
>>>>>>> 3f49435c
            }
        }
    }
}

#[cfg(test)]
mod tests {
    use proptest::proptest;

    use crate::shared::{system_config::SystemConfig, wasm_config::WasmConfig};
    use casper_types::{bytesrepr, ContractHash};

    use super::{gens, ProtocolData};

    #[test]
    fn should_return_all_system_contracts() {
        let mint_reference = [1u8; 32].into();
        let proof_of_stake_reference = [2u8; 32].into();
        let standard_payment_reference = [3u8; 32].into();
        let auction_reference = [4u8; 32].into();
        let protocol_data = {
            let wasm_config = WasmConfig::default();
            let system_config = SystemConfig::default();
            ProtocolData::new(
                wasm_config,
                system_config,
                mint_reference,
                proof_of_stake_reference,
                standard_payment_reference,
                auction_reference,
            )
        };

        let actual = {
            let mut items = protocol_data.system_contracts();
            items.sort_unstable();
            items
        };

        assert_eq!(actual.len(), 4);
        assert_eq!(actual[0], mint_reference);
        assert_eq!(actual[1], proof_of_stake_reference);
        assert_eq!(actual[2], standard_payment_reference);
        assert_eq!(actual[3], auction_reference);
    }

    #[test]
    fn should_return_only_valid_system_contracts() {
        let expected: Vec<ContractHash> = vec![];
        assert_eq!(ProtocolData::default().system_contracts(), expected);

        let mint_reference = [0u8; 32].into(); // <-- invalid addr
        let proof_of_stake_reference = [2u8; 32].into();
        let standard_payment_reference = [3u8; 32].into();
        let auction_reference = [4u8; 32].into();
        let protocol_data = {
            let wasm_config = WasmConfig::default();
            let system_config = SystemConfig::default();
            ProtocolData::new(
                wasm_config,
                system_config,
                mint_reference,
                proof_of_stake_reference,
                standard_payment_reference,
                auction_reference,
            )
        };

        let actual = {
            let mut items = protocol_data.system_contracts();
            items.sort_unstable();
            items
        };

        assert_eq!(actual.len(), 3);
        assert_eq!(actual[0], proof_of_stake_reference);
        assert_eq!(actual[1], standard_payment_reference);
        assert_eq!(actual[2], auction_reference);
    }

    proptest! {
        #[test]
        fn should_serialize_and_deserialize_with_arbitrary_values(
            protocol_data in gens::protocol_data_arb()
        ) {
            bytesrepr::test_serialization_roundtrip(&protocol_data);
        }
    }
}<|MERGE_RESOLUTION|>--- conflicted
+++ resolved
@@ -29,19 +29,11 @@
     fn default() -> ProtocolData {
         ProtocolData {
             wasm_config: WasmConfig::default(),
-<<<<<<< HEAD
+            system_config: SystemConfig::default(),
             mint: DEFAULT_ADDRESS.into(),
             proof_of_stake: DEFAULT_ADDRESS.into(),
             standard_payment: DEFAULT_ADDRESS.into(),
             auction: DEFAULT_ADDRESS.into(),
-            wasmless_transfer_cost: DEFAULT_WASMLESS_TRANSFER_COST,
-=======
-            system_config: SystemConfig::default(),
-            mint: DEFAULT_ADDRESS,
-            proof_of_stake: DEFAULT_ADDRESS,
-            standard_payment: DEFAULT_ADDRESS,
-            auction: DEFAULT_ADDRESS,
->>>>>>> 3f49435c
         }
     }
 }
@@ -121,13 +113,8 @@
 
     /// Retrieves all valid system contracts stored in protocol version
     pub fn system_contracts(&self) -> Vec<ContractHash> {
-<<<<<<< HEAD
-        let mut vec = Vec::with_capacity(3);
+        let mut vec = Vec::with_capacity(4);
         if self.mint != DEFAULT_ADDRESS.into() {
-=======
-        let mut vec = Vec::with_capacity(4);
-        if self.mint != DEFAULT_ADDRESS {
->>>>>>> 3f49435c
             vec.push(self.mint)
         }
         if self.proof_of_stake != DEFAULT_ADDRESS.into() {
@@ -196,19 +183,11 @@
         Ok((
             ProtocolData {
                 wasm_config,
-<<<<<<< HEAD
                 mint: mint.into(),
                 proof_of_stake: proof_of_stake.into(),
                 standard_payment: standard_payment.into(),
                 auction: auction.into(),
-                wasmless_transfer_cost,
-=======
                 system_config,
-                mint,
-                proof_of_stake,
-                standard_payment,
-                auction,
->>>>>>> 3f49435c
             },
             rem,
         ))
@@ -237,19 +216,11 @@
         ) -> ProtocolData {
             ProtocolData {
                 wasm_config,
-<<<<<<< HEAD
+                system_config,
                 mint: mint.into(),
                 proof_of_stake: proof_of_stake.into(),
                 standard_payment: standard_payment.into(),
                 auction: auction.into(),
-                wasmless_transfer_cost,
-=======
-                system_config,
-                mint,
-                proof_of_stake,
-                standard_payment,
-                auction,
->>>>>>> 3f49435c
             }
         }
     }

use std::convert::{TryFrom, TryInto};

use casper_execution_engine::core::engine_state::step::{
    EvictItem, RewardItem, SlashItem, StepRequest,
};
use casper_types::{bytesrepr, bytesrepr::ToBytes, PublicKey};

use crate::engine_server::{
    ipc,
    mappings::{MappingError, ParsingError},
};

const PARENT_STATE_HASH: &str = "parent_state_hash";
const REWARD_ITEMS: &str = "reward_items";
const SLASH_ITEMS: &str = "slash_items";
const DISABLE_ITEMS: &str = "evict_items";
const VALIDATOR_ID: &str = "validator_id";

impl TryFrom<ipc::SlashItem> for SlashItem {
    type Error = MappingError;

    fn try_from(pb_slash_item: ipc::SlashItem) -> Result<Self, Self::Error> {
        let bytes: Vec<u8> = pb_slash_item
            .get_validator_id()
            .try_into()
            .map_err(|_| MappingError::Parsing(ParsingError(VALIDATOR_ID.to_string())))?;

        let validator_id: PublicKey =
            bytesrepr::deserialize(bytes).map_err(MappingError::Serialization)?;

        Ok(SlashItem::new(validator_id))
    }
}

impl TryFrom<SlashItem> for ipc::SlashItem {
    type Error = bytesrepr::Error;

    fn try_from(slash_item: SlashItem) -> Result<Self, Self::Error> {
        let mut result = ipc::SlashItem::new();
        let bytes = slash_item.validator_id.to_bytes()?;
        result.set_validator_id(bytes);
        Ok(result)
    }
}

impl TryFrom<ipc::RewardItem> for RewardItem {
    type Error = MappingError;

    fn try_from(pb_reward_item: ipc::RewardItem) -> Result<Self, Self::Error> {
        let bytes: Vec<u8> = pb_reward_item
            .get_validator_id()
            .try_into()
            .map_err(|_| MappingError::Parsing(ParsingError(VALIDATOR_ID.to_string())))?;

        let validator_id: PublicKey =
            bytesrepr::deserialize(bytes).map_err(MappingError::Serialization)?;
        let value: u64 = pb_reward_item.get_value();

        Ok(RewardItem::new(validator_id, value))
    }
}

impl TryFrom<RewardItem> for ipc::RewardItem {
    type Error = bytesrepr::Error;

    fn try_from(reward_item: RewardItem) -> Result<Self, Self::Error> {
        let mut result = ipc::RewardItem::new();
        let bytes = reward_item.validator_id.to_bytes()?;
        result.set_validator_id(bytes);
        Ok(result)
    }
}

impl TryFrom<ipc::EvictItem> for EvictItem {
    type Error = MappingError;

    fn try_from(pb_evict_item: ipc::EvictItem) -> Result<Self, Self::Error> {
        let bytes: Vec<u8> = pb_evict_item
            .get_validator_id()
            .try_into()
            .map_err(|_| MappingError::Parsing(ParsingError(VALIDATOR_ID.to_string())))?;

        let validator_id: PublicKey =
            bytesrepr::deserialize(bytes).map_err(MappingError::Serialization)?;

        Ok(EvictItem::new(validator_id))
    }
}

impl TryFrom<EvictItem> for ipc::EvictItem {
    type Error = bytesrepr::Error;

    fn try_from(evict_item: EvictItem) -> Result<Self, Self::Error> {
        let mut result = ipc::EvictItem::new();
        let bytes = evict_item.validator_id.to_bytes()?;
        result.set_validator_id(bytes);
        Ok(result)
    }
}

impl TryFrom<ipc::StepRequest> for StepRequest {
    type Error = MappingError;

    fn try_from(mut pb_step_request: ipc::StepRequest) -> Result<Self, Self::Error> {
        let parent_state_hash = pb_step_request
            .get_parent_state_hash()
            .try_into()
            .map_err(|_| MappingError::InvalidStateHash(PARENT_STATE_HASH.to_string()))?;

        let protocol_version = pb_step_request.take_protocol_version().into();

        let slash_items = {
            let mut ret: Vec<SlashItem> = vec![];
            for item in pb_step_request.take_slash_items().into_iter() {
                let slash_item: SlashItem = item
                    .try_into()
                    .map_err(|_| MappingError::Parsing(ParsingError(SLASH_ITEMS.to_string())))?;
                ret.push(slash_item);
            }
            ret
        };

        let reward_items = {
            let mut ret: Vec<RewardItem> = vec![];
            for item in pb_step_request.take_reward_items().into_iter() {
                let reward_item: RewardItem = item
                    .try_into()
                    .map_err(|_| MappingError::Parsing(ParsingError(REWARD_ITEMS.to_string())))?;
                ret.push(reward_item);
            }
            ret
        };

        let evict_items = {
            let mut ret: Vec<EvictItem> = vec![];
            for item in pb_step_request.take_evict_items().into_iter() {
                let evict_item: EvictItem = item
                    .try_into()
                    .map_err(|_| MappingError::Parsing(ParsingError(DISABLE_ITEMS.to_string())))?;
                ret.push(evict_item);
            }
            ret
        };

        let run_auction = pb_step_request.get_run_auction();

        let next_era_id = pb_step_request.get_next_era_id();

        let era_end_timestamp_millis = pb_step_request.get_era_end_timestamp_millis();

        Ok(StepRequest::new(
            parent_state_hash,
            protocol_version,
            slash_items,
            reward_items,
            evict_items,
            run_auction,
            next_era_id,
            era_end_timestamp_millis,
        ))
    }
}

impl TryFrom<StepRequest> for ipc::StepRequest {
    type Error = bytesrepr::Error;

    fn try_from(step_request: StepRequest) -> Result<Self, Self::Error> {
        let mut result = ipc::StepRequest::new();
        result.set_parent_state_hash(step_request.pre_state_hash.to_vec());
        result.set_protocol_version(step_request.protocol_version.into());

        let slash_items = {
            let mut ret: Vec<ipc::SlashItem> = vec![];
            for item in step_request.slash_items.into_iter() {
                let ipc = item.try_into()?;
                ret.push(ipc);
            }
            ret
        };
        result.set_slash_items(slash_items.into());

        let reward_items = {
            let mut ret: Vec<ipc::RewardItem> = vec![];
            for item in step_request.reward_items.into_iter() {
                let ipc = item.try_into()?;
                ret.push(ipc);
            }
            ret
        };
        result.set_reward_items(reward_items.into());

<<<<<<< HEAD
        result.set_era_end_timestamp_millis(step_request.era_end_timestamp_millis);
=======
        let evict_items = {
            let mut ret: Vec<ipc::EvictItem> = vec![];
            for item in step_request.evict_items.into_iter() {
                let ipc = item.try_into()?;
                ret.push(ipc);
            }
            ret
        };
        result.set_evict_items(evict_items.into());
>>>>>>> 37e9398c

        Ok(result)
    }
}<|MERGE_RESOLUTION|>--- conflicted
+++ resolved
@@ -189,9 +189,6 @@
         };
         result.set_reward_items(reward_items.into());
 
-<<<<<<< HEAD
-        result.set_era_end_timestamp_millis(step_request.era_end_timestamp_millis);
-=======
         let evict_items = {
             let mut ret: Vec<ipc::EvictItem> = vec![];
             for item in step_request.evict_items.into_iter() {
@@ -201,7 +198,8 @@
             ret
         };
         result.set_evict_items(evict_items.into());
->>>>>>> 37e9398c
+
+        result.set_era_end_timestamp_millis(step_request.era_end_timestamp_millis);
 
         Ok(result)
     }
